--- conflicted
+++ resolved
@@ -642,27 +642,16 @@
         try:
             exp = self._detector.exposureTime.value
             res = self._detector.resolution.value
-<<<<<<< HEAD
-            try:
-                readout = 1.0 / self._detector.readoutRate.value
-            except AttributeError:
-=======
             if isinstance(self._detector.readoutRate, model.VigilantAttributeBase):
                 readout = 1. / self._detector.readoutRate.value
             else:
->>>>>>> 232c0a4b
                 # let's assume it's super fast
                 readout = 0
 
             duration = exp + numpy.prod(res) * readout + 0.1
             return duration
-<<<<<<< HEAD
-        except TypeError:
-            logging.exception("Exception while trying to estimate time of SEM acquisition")
-=======
         except:
             logging.exception("Exception while estimating acquisition time of %s", self.name.value)
->>>>>>> 232c0a4b
             return Stream.estimateAcquisitionTime(self)
 
 class BrightfieldStream(CameraStream):
