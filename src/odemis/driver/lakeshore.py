--- conflicted
+++ resolved
@@ -19,12 +19,6 @@
 You should have received a copy of the GNU General Public License along with
 Odemis. If not, see http://www.gnu.org/licenses/.
 '''
-<<<<<<< HEAD
-
-from __future__ import division
-
-=======
->>>>>>> e38a753a
 import logging
 import fcntl
 import glob
