# This file was automatically generated by pywxrc.
# -*- coding: UTF-8 -*-

import wx
import wx.xrc as xrc

__res = None

def get_resources():
    """ This function provides access to the XML resources in this module."""
    global __res
    if __res == None:
        __init_resources()
    return __res




class xrctext_frame(wx.Frame):
#!XRCED:begin-block:xrctext_frame.PreCreate
    def PreCreate(self, pre):
        """ This function is called during the class's initialization.

        Override it for custom setup before the window is created usually to
        set additional window styles using SetWindowStyle() and SetExtraStyle().
        """
        pass

#!XRCED:end-block:xrctext_frame.PreCreate

    def __init__(self, parent):
        # Two stage creation (see http://wiki.wxpython.org/index.cgi/TwoStageCreation)
        pre = wx.PreFrame()
        self.PreCreate(pre)
        get_resources().LoadOnFrame(pre, parent, "text_frame")
        self.PostCreate(pre)

        # Define variables for the controls, bind event handlers
        self.text_panel = xrc.XRCCTRL(self, "text_panel")
        self.txt_suggest = xrc.XRCCTRL(self, "txt_suggest")
        self.unit_float_label = xrc.XRCCTRL(self, "unit_float_label")
        self.unit_float = xrc.XRCCTRL(self, "unit_float")
        self.txt_odcbox = xrc.XRCCTRL(self, "txt_odcbox")



class xrcbutton_frame(wx.Frame):
#!XRCED:begin-block:xrcbutton_frame.PreCreate
    def PreCreate(self, pre):
        """ This function is called during the class's initialization.

        Override it for custom setup before the window is created usually to
        set additional window styles using SetWindowStyle() and SetExtraStyle().
        """
        pass

#!XRCED:end-block:xrcbutton_frame.PreCreate

    def __init__(self, parent):
        # Two stage creation (see http://wiki.wxpython.org/index.cgi/TwoStageCreation)
        pre = wx.PreFrame()
        self.PreCreate(pre)
        get_resources().LoadOnFrame(pre, parent, "button_frame")
        self.PostCreate(pre)

        # Define variables for the controls, bind event handlers
        self.button_panel = xrc.XRCCTRL(self, "button_panel")



class xrccanvas_frame(wx.Frame):
#!XRCED:begin-block:xrccanvas_frame.PreCreate
    def PreCreate(self, pre):
        """ This function is called during the class's initialization.

        Override it for custom setup before the window is created usually to
        set additional window styles using SetWindowStyle() and SetExtraStyle().
        """
        pass

#!XRCED:end-block:xrccanvas_frame.PreCreate

    def __init__(self, parent):
        # Two stage creation (see http://wiki.wxpython.org/index.cgi/TwoStageCreation)
        pre = wx.PreFrame()
        self.PreCreate(pre)
        get_resources().LoadOnFrame(pre, parent, "canvas_frame")
        self.PostCreate(pre)

        # Define variables for the controls, bind event handlers
        self.canvas_panel = xrc.XRCCTRL(self, "canvas_panel")



class xrcfpb_frame(wx.Frame):
#!XRCED:begin-block:xrcfpb_frame.PreCreate
    def PreCreate(self, pre):
        """ This function is called during the class's initialization.

        Override it for custom setup before the window is created usually to
        set additional window styles using SetWindowStyle() and SetExtraStyle().
        """
        pass

#!XRCED:end-block:xrcfpb_frame.PreCreate

    def __init__(self, parent):
        # Two stage creation (see http://wiki.wxpython.org/index.cgi/TwoStageCreation)
        pre = wx.PreFrame()
        self.PreCreate(pre)
        get_resources().LoadOnFrame(pre, parent, "fpb_frame")
        self.PostCreate(pre)

        # Define variables for the controls, bind event handlers
        self.scrwin = xrc.XRCCTRL(self, "scrwin")
        self.fpb = xrc.XRCCTRL(self, "fpb")
        self.panel_1 = xrc.XRCCTRL(self, "panel_1")
        self.panel_2 = xrc.XRCCTRL(self, "panel_2")
        self.panel_3 = xrc.XRCCTRL(self, "panel_3")



class xrcgrid_frame(wx.Frame):
#!XRCED:begin-block:xrcgrid_frame.PreCreate
    def PreCreate(self, pre):
        """ This function is called during the class's initialization.
        
        Override it for custom setup before the window is created usually to
        set additional window styles using SetWindowStyle() and SetExtraStyle().
        """
        pass
        
#!XRCED:end-block:xrcgrid_frame.PreCreate

    def __init__(self, parent):
        # Two stage creation (see http://wiki.wxpython.org/index.cgi/TwoStageCreation)
        pre = wx.PreFrame()
        self.PreCreate(pre)
        get_resources().LoadOnFrame(pre, parent, "grid_frame")
        self.PostCreate(pre)

        # Define variables for the controls, bind event handlers
        self.grid_panel = xrc.XRCCTRL(self, "grid_panel")
        self.red = xrc.XRCCTRL(self, "red")
        self.blue = xrc.XRCCTRL(self, "blue")
        self.purple = xrc.XRCCTRL(self, "purple")
        self.brown = xrc.XRCCTRL(self, "brown")
<<<<<<< HEAD
=======
        self.yellow = xrc.XRCCTRL(self, "yellow")
        self.green = xrc.XRCCTRL(self, "green")
>>>>>>> fa4f150b



class xrcmenu_bar(wx.MenuBar):
    def __init__(self):
        pre = get_resources().LoadMenuBar("menu_bar")
        self.PostCreate(pre)
        
        # Define variables for the menu items





# ------------------------ Resource data ----------------------

def __init_resources():
    global __res
    __res = xrc.EmptyXmlResource()

    wx.FileSystem.AddHandler(wx.MemoryFSHandler())

    test_gui_xrc = '''\
<?xml version="1.0" ?><resource version="2.5.3.0" xmlns="http://www.wxwidgets.org/wxxrc">
  <object class="wxFrame" name="text_frame">
    <object class="wxPanel" name="text_panel">
      <object class="wxBoxSizer">
        <orient>wxVERTICAL</orient>
        <object class="sizeritem">
          <object class="wxFlexGridSizer">
            <object class="sizeritem">
              <object class="wxStaticText">
                <label>SuggestTextCtrl</label>
              </object>
            </object>
            <object class="sizeritem">
              <object class="SuggestTextCtrl" name="txt_suggest">
                <size>200,-1</size>
                <value>suggest text field</value>
                <fg>#1E90FF</fg>
                <bg>#4D4D4D</bg>
                <style>wxBORDER_NONE</style>
                <XRCED>
                  <assign_var>1</assign_var>
                </XRCED>
              </object>
            </object>
            <object class="sizeritem">
              <object class="wxStaticText">
                <label>UnitIntegerCtrl</label>
              </object>
            </object>
            <object class="sizeritem">
              <object class="UnitIntegerCtrl">
                <size>200,-1</size>
                <value>0</value>
                <min>-10</min>
                <max>10</max>
                <unit>μm</unit>
                <fg>#1E90FF</fg>
                <bg>#4D4D4D</bg>
                <style>wxBORDER_NONE</style>
              </object>
            </object>
            <object class="sizeritem">
              <object class="wxStaticText" name="unit_float_label">
                <label>UnitFloatCtrl</label>
                <XRCED>
                  <assign_var>1</assign_var>
                </XRCED>
              </object>
            </object>
            <object class="sizeritem">
              <object class="UnitFloatCtrl" name="unit_float">
                <size>200,-1</size>
                <unit>g</unit>
                <fg>#1E90FF</fg>
                <bg>#4D4D4D</bg>
                <style>wxBORDER_NONE</style>
                <XRCED>
                  <assign_var>1</assign_var>
                </XRCED>
              </object>
            </object>
            <object class="sizeritem">
              <object class="wxStaticText">
                <label>OwnerDrawnComboBox</label>
              </object>
            </object>
            <object class="sizeritem">
              <object class="wxOwnerDrawnComboBox" name="txt_odcbox">
                <size>200,14</size>
                <content>
                  <item>aap</item>
                  <item>noot</item>
                  <item>mies</item>
                </content>
                <selection>1</selection>
                <fg>#1E90FF</fg>
                <bg>#4D4D4D</bg>
                <style>wxBORDER_NONE|wxCB_READONLY</style>
                <XRCED>
                  <assign_var>1</assign_var>
                </XRCED>
              </object>
            </object>
            <cols>2</cols>
            <vgap>5</vgap>
            <hgap>5</hgap>
          </object>
          <flag>wxALL</flag>
          <border>5</border>
        </object>
      </object>
      <fg>#E6E6FA</fg>
      <bg>#4D4D4D</bg>
      <XRCED>
        <assign_var>1</assign_var>
      </XRCED>
    </object>
    <size>400,400</size>
  </object>
  <object class="wxFrame" name="button_frame">
    <object class="wxPanel" name="button_panel">
      <object class="wxBoxSizer">
        <orient>wxVERTICAL</orient>
      </object>
      <fg>#E6E6FA</fg>
      <bg>#4D4D4D</bg>
      <XRCED>
        <assign_var>1</assign_var>
      </XRCED>
    </object>
    <size>400,400</size>
  </object>
  <object class="wxFrame" name="canvas_frame">
    <object_ref ref="menu_bar"/>
    <object class="wxPanel" name="canvas_panel">
      <object class="wxBoxSizer">
        <orient>wxVERTICAL</orient>
      </object>
      <bg>#4D4D4D</bg>
      <XRCED>
        <assign_var>1</assign_var>
      </XRCED>
    </object>
    <size>400,400</size>
    <title>Cairo Test</title>
    <bg>#4D4D4D</bg>
  </object>
  <object class="wxFrame" name="fpb_frame">
    <object class="wxBoxSizer">
      <object class="sizeritem">
        <object class="wxScrolledWindow" name="scrwin">
          <object class="wxBoxSizer">
            <object class="sizeritem">
              <object class="FoldPanelBar" name="fpb">
                <object class="FoldPanelItem" name="panel_1">
                  <object class="wxStaticText">
                    <label>LABEL</label>
                  </object>
                  <object class="wxStaticText">
                    <label>LABEL</label>
                  </object>
                  <label>Test Panel 1</label>
                  <fg>#1A1A1A</fg>
                  <bg>#666666</bg>
                  <font>
                    <size>13</size>
                    <style>normal</style>
                    <weight>normal</weight>
                    <underlined>0</underlined>
                    <face>Ubuntu</face>
                    <encoding>UTF-8</encoding>
                  </font>
                  <XRCED>
                    <assign_var>1</assign_var>
                  </XRCED>
                </object>
                <object class="FoldPanelItem" name="panel_2">
                  <object class="wxStaticText">
                    <label>LABEL</label>
                  </object>
                  <object class="wxStaticText">
                    <label>LABEL</label>
                  </object>
                  <object class="wxStaticText">
                    <label>LABEL</label>
                  </object>
                  <object class="wxStaticText">
                    <label>LABEL</label>
                  </object>
                  <object class="wxStaticText">
                    <label>LABEL</label>
                  </object>
                  <object class="wxStaticText">
                    <label>LABEL</label>
                  </object>
                  <object class="wxStaticText">
                    <label>LABEL</label>
                  </object>
                  <object class="wxStaticText">
                    <label>LABEL</label>
                  </object>
                  <object class="wxStaticText">
                    <label>LABEL</label>
                  </object>
                  <object class="wxStaticText">
                    <label>LABEL</label>
                  </object>
                  <label>Test Panel 2</label>
                  <collapsed>1</collapsed>
                  <fg>#1A1A1A</fg>
                  <bg>#666666</bg>
                  <font>
                    <size>13</size>
                    <style>normal</style>
                    <weight>normal</weight>
                    <underlined>0</underlined>
                    <face>Ubuntu</face>
                    <encoding>UTF-8</encoding>
                  </font>
                  <XRCED>
                    <assign_var>1</assign_var>
                  </XRCED>
                </object>
                <object class="FoldPanelItem" name="panel_3">
                  <object class="wxStaticText">
                    <label>LABEL</label>
                  </object>
                  <object class="wxStaticText">
                    <label>LABEL</label>
                  </object>
                  <object class="wxStaticText">
                    <label>LABEL</label>
                  </object>
                  <object class="wxStaticText">
                    <label>LABEL</label>
                  </object>
                  <object class="wxStaticText">
                    <label>LABEL</label>
                  </object>
                  <object class="wxStaticText">
                    <label>LABEL</label>
                  </object>
                  <label>Test Panel 3</label>
                  <fg>#1A1A1A</fg>
                  <bg>#666666</bg>
                  <font>
                    <size>13</size>
                    <style>normal</style>
                    <weight>normal</weight>
                    <underlined>0</underlined>
                    <face>Ubuntu</face>
                    <encoding>UTF-8</encoding>
                  </font>
                  <XRCED>
                    <assign_var>1</assign_var>
                  </XRCED>
                </object>
                <spacing>0</spacing>
                <bg>#1E90FF</bg>
                <XRCED>
                  <assign_var>1</assign_var>
                </XRCED>
              </object>
              <flag>wxEXPAND</flag>
            </object>
            <orient>wxVERTICAL</orient>
          </object>
          <bg>#A52A2A</bg>
          <XRCED>
            <assign_var>1</assign_var>
          </XRCED>
        </object>
        <option>1</option>
        <flag>wxEXPAND</flag>
        <minsize>100,100</minsize>
      </object>
      <orient>wxVERTICAL</orient>
    </object>
    <title>Fold Panel Bar Test Frame</title>
    <bg>#666666</bg>
  </object>
  <object class="wxFrame" name="grid_frame">
    <object_ref ref="menu_bar"/>
<<<<<<< HEAD
    <object class="wxPanel" name="grid_panel">
      <object class="wxGridBagSizer">
        <object class="sizeritem">
          <object class="wxPanel" name="red">
            <bg>#E65F5F</bg>
            <XRCED>
              <assign_var>1</assign_var>
            </XRCED>
          </object>
          <option>1</option>
          <flag>wxEXPAND</flag>
          <cellpos>0,0</cellpos>
        </object>
        <object class="sizeritem">
          <object class="wxPanel" name="blue">
            <bg>#57B4BA</bg>
            <XRCED>
              <assign_var>1</assign_var>
            </XRCED>
          </object>
          <option>1</option>
          <flag>wxEXPAND</flag>
          <cellpos>0,1</cellpos>
        </object>
        <object class="sizeritem">
          <object class="wxPanel" name="purple">
            <bg>#E48BD3</bg>
            <XRCED>
              <assign_var>1</assign_var>
            </XRCED>
          </object>
          <option>1</option>
          <flag>wxEXPAND</flag>
          <cellpos>1,0</cellpos>
        </object>
        <object class="sizeritem">
          <object class="wxPanel" name="brown">
            <bg>#FFC292</bg>
            <XRCED>
              <assign_var>1</assign_var>
            </XRCED>
          </object>
          <option>1</option>
          <flag>wxEXPAND</flag>
          <cellpos>1,1</cellpos>
        </object>
        <growablecols>0,1</growablecols>
        <growablerows>0,1</growablerows>
=======
    <object class="ViewportGrid" name="grid_panel">
      <object class="wxPanel" name="red">
        <bg>#E65F5F</bg>
        <XRCED>
          <assign_var>1</assign_var>
        </XRCED>
      </object>
      <object class="wxPanel" name="blue">
        <bg>#57B4BA</bg>
        <XRCED>
          <assign_var>1</assign_var>
        </XRCED>
      </object>
      <object class="wxPanel" name="purple">
        <bg>#E48BD3</bg>
        <XRCED>
          <assign_var>1</assign_var>
        </XRCED>
      </object>
      <object class="wxPanel" name="brown">
        <bg>#FFC292</bg>
        <XRCED>
          <assign_var>1</assign_var>
        </XRCED>
      </object>
      <object class="wxPanel" name="yellow">
        <bg>#FFF490</bg>
        <hidden>1</hidden>
        <XRCED>
          <assign_var>1</assign_var>
        </XRCED>
      </object>
      <object class="wxPanel" name="green">
        <bg>#B2E926</bg>
        <hidden>1</hidden>
        <XRCED>
          <assign_var>1</assign_var>
        </XRCED>
>>>>>>> fa4f150b
      </object>
      <size>500,500</size>
      <bg>#4D4D4D</bg>
      <XRCED>
        <assign_var>1</assign_var>
      </XRCED>
    </object>
    <size>500,500</size>
    <title>Cairo Test</title>
    <centered>1</centered>
    <bg>#4D4D4D</bg>
  </object>
  <object class="wxMenuBar" name="menu_bar">
    <object class="wxMenu">
      <object class="wxMenuItem" name="item_inspect">
        <label>Inspect</label>
        <accel>Ctrl+V</accel>
      </object>
      <object class="separator"/>
      <object class="wxMenuItem">
        <label>Quit</label>
        <accel>Ctrl+Q</accel>
      </object>
      <label>Extra</label>
    </object>
  </object>
</resource>'''

    wx.MemoryFSHandler.AddFile('XRC/test_gui/test_gui_xrc', test_gui_xrc)
    __res.Load('memory:XRC/test_gui/test_gui_xrc')
<|MERGE_RESOLUTION|>--- conflicted
+++ resolved
@@ -124,12 +124,12 @@
 #!XRCED:begin-block:xrcgrid_frame.PreCreate
     def PreCreate(self, pre):
         """ This function is called during the class's initialization.
-        
+
         Override it for custom setup before the window is created usually to
         set additional window styles using SetWindowStyle() and SetExtraStyle().
         """
         pass
-        
+
 #!XRCED:end-block:xrcgrid_frame.PreCreate
 
     def __init__(self, parent):
@@ -145,11 +145,8 @@
         self.blue = xrc.XRCCTRL(self, "blue")
         self.purple = xrc.XRCCTRL(self, "purple")
         self.brown = xrc.XRCCTRL(self, "brown")
-<<<<<<< HEAD
-=======
         self.yellow = xrc.XRCCTRL(self, "yellow")
         self.green = xrc.XRCCTRL(self, "green")
->>>>>>> fa4f150b
 
 
 
@@ -157,7 +154,7 @@
     def __init__(self):
         pre = get_resources().LoadMenuBar("menu_bar")
         self.PostCreate(pre)
-        
+
         # Define variables for the menu items
 
 
@@ -436,56 +433,6 @@
   </object>
   <object class="wxFrame" name="grid_frame">
     <object_ref ref="menu_bar"/>
-<<<<<<< HEAD
-    <object class="wxPanel" name="grid_panel">
-      <object class="wxGridBagSizer">
-        <object class="sizeritem">
-          <object class="wxPanel" name="red">
-            <bg>#E65F5F</bg>
-            <XRCED>
-              <assign_var>1</assign_var>
-            </XRCED>
-          </object>
-          <option>1</option>
-          <flag>wxEXPAND</flag>
-          <cellpos>0,0</cellpos>
-        </object>
-        <object class="sizeritem">
-          <object class="wxPanel" name="blue">
-            <bg>#57B4BA</bg>
-            <XRCED>
-              <assign_var>1</assign_var>
-            </XRCED>
-          </object>
-          <option>1</option>
-          <flag>wxEXPAND</flag>
-          <cellpos>0,1</cellpos>
-        </object>
-        <object class="sizeritem">
-          <object class="wxPanel" name="purple">
-            <bg>#E48BD3</bg>
-            <XRCED>
-              <assign_var>1</assign_var>
-            </XRCED>
-          </object>
-          <option>1</option>
-          <flag>wxEXPAND</flag>
-          <cellpos>1,0</cellpos>
-        </object>
-        <object class="sizeritem">
-          <object class="wxPanel" name="brown">
-            <bg>#FFC292</bg>
-            <XRCED>
-              <assign_var>1</assign_var>
-            </XRCED>
-          </object>
-          <option>1</option>
-          <flag>wxEXPAND</flag>
-          <cellpos>1,1</cellpos>
-        </object>
-        <growablecols>0,1</growablecols>
-        <growablerows>0,1</growablerows>
-=======
     <object class="ViewportGrid" name="grid_panel">
       <object class="wxPanel" name="red">
         <bg>#E65F5F</bg>
@@ -524,7 +471,6 @@
         <XRCED>
           <assign_var>1</assign_var>
         </XRCED>
->>>>>>> fa4f150b
       </object>
       <size>500,500</size>
       <bg>#4D4D4D</bg>
