# -*- coding: utf-8 -*-

"""
:author: Rinze de Laat
:copyright: © 2012-2015 Rinze de Laat, Delmic

This file is part of Odemis.

.. license::
    Odemis is free software: you can redistribute it and/or modify it under the terms of the GNU
    General Public License version 2 as published by the Free Software Foundation.

    Odemis is distributed in the hope that it will be useful, but WITHOUT ANY WARRANTY; without even
    the implied warranty of MERCHANTABILITY or FITNESS FOR A PARTICULAR PURPOSE. See the GNU General
    Public License for more details.

    You should have received a copy of the GNU General Public License along with Odemis. If not,
    see http://www.gnu.org/licenses/.


### Purpose ###

This module contains classes to control the settings controls in the right setting column of the
user interface.

"""

from __future__ import division

from past.builtins import long
from future.utils import with_metaclass
from abc import ABCMeta
import collections
import csv
import logging
from odemis import model, util
from odemis.acq import calibration
import odemis.dataio
from odemis.gui import img
from odemis.gui.comp import hist
from odemis.gui.comp.buttons import ImageTextToggleButton
from odemis.gui.comp.file import EVT_FILE_SELECT
from odemis.gui.comp.settings import SettingsPanel
from odemis.gui.conf.data import get_hw_settings_config, HIDDEN_VAS, \
    get_hw_config
from odemis.gui.conf.util import bind_setting_context_menu, create_setting_entry, SettingEntry, \
    create_axis_entry
from odemis.gui.cont.streams import StreamController
from odemis.gui.model import CHAMBER_UNKNOWN, CHAMBER_VACUUM
from odemis.gui.util import call_in_wx_main, formats_to_wildcards
from odemis.gui.util import get_picture_folder
from odemis.model import getVAs, VigilantAttributeBase
from odemis.util.units import readable_str
import os
import time
import wx

import odemis.gui.conf as guiconf


class SettingsController(with_metaclass(ABCMeta, object)):
    """ Settings base class which describes an indirect wrapper for FoldPanelItems

    :param fold_panel_item: (FoldPanelItem) Parent window
    :param default_msg: (str) Text message which will be shown if the SettingPanel does not
        contain any child windows.
    :param highlight_change: (bool) If set to True, the values will be highlighted when they
        match the cached values.

    """

    def __init__(self, fold_panel_item, default_msg, highlight_change=False, tab_data=None):

        self.panel = SettingsPanel(fold_panel_item, default_msg=default_msg)
        fold_panel_item.add_item(self.panel)

        self.highlight_change = highlight_change
        self.tab_data = tab_data

        self.num_entries = 0
        self.entries = []  # list of SettingEntry

        self._subscriptions = []

    def hide_panel(self):
        self.show_panel(False)

    def show_panel(self, show=True):
        self.panel.Show(show)

    def pause(self):
        """ Pause SettingEntry related control updates """
        for entry in self.entries:
            entry.pause()

    def resume(self):
        """ Pause SettingEntry related control updates """
        for entry in self.entries:
            entry.resume()

    def enable(self, enabled):
        """ Enable or disable all SettingEntries """
        for entry in [e for e in self.entries if e.value_ctrl]:
            entry.value_ctrl.Enable(enabled)

    def add_file_button(self, label, value=None, tooltip=None, clearlabel=None, dialog_style=wx.FD_OPEN, wildcard="*.*"):
        config = guiconf.get_acqui_conf()
        lbl_ctrl, value_ctrl = self.panel.add_file_button(label,
                                                          value or config.last_path,
                                                          clearlabel,
                                                          dialog_style,
                                                          wildcard)

        if tooltip is not None:
            lbl_ctrl.SetToolTip(tooltip)
            value_ctrl.SetToolTip(tooltip)

        # Add the corresponding setting entry
        ne = SettingEntry(name=label, lbl_ctrl=lbl_ctrl, value_ctrl=value_ctrl)
        self.entries.append(ne)
        return ne

    def add_setting_entry(self, name, va, hw_comp, conf=None):
        """ Add a name/value pair to the settings panel.

        :param name: (string): name of the value
        :param va: (VigilantAttribute)
        :param hw_comp: (Component): the component that contains this VigilantAttribute
        :param conf: ({}): Configuration items that may override default settings

        """

        assert isinstance(va, VigilantAttributeBase)

        # Remove any 'empty panel' warning
        self.panel.clear_default_message()

        ne = create_setting_entry(self.panel, name, va, hw_comp, conf, self.on_setting_changed)
        self.entries.append(ne)

        if self.highlight_change:
            bind_setting_context_menu(ne)

        self.panel.Parent.Parent.Layout()

        return ne

    def add_axis(self, name, comp, conf=None):
        """ Add a widget to the setting panel to control an axis

        :param name: (string): name of the axis
        :param comp: (Component): the component that contains this axis
        :param conf: ({}): Configuration items that may override default settings

        """

        ne = create_axis_entry(self.panel, name, comp, conf)
        self.entries.append(ne)

        # TODO: uncomment this once bind_setting_context_meny supports AxisSettingEntry
#         if self.highlight_change:
#             bind_setting_context_menu(ne)

        self.panel.Parent.Parent.Layout()

    def add_widgets(self, *wdg):
        """ Adds a widget at the end of the panel, on the whole width

        :param wdg: (wxWindow) the widgets to add (max 2)

        """

        # if only one widget: span over all the panel width
        if len(wdg) == 1:
            span = (1, 2)
        else:
            span = wx.DefaultSpan

        for i, w in enumerate(wdg):
            self.panel.gb_sizer.Add(w, (self.panel.num_rows, i), span=span,
                                     flag=wx.ALL | wx.EXPAND, border=5)
        self.panel.num_rows += 1

    def add_metadata(self, key, value):
        """ Adds an entry representing specific metadata

        According to the metadata key, the right representation is used for the value.

        :param key: (model.MD_*) the metadata key
        :param value: (depends on the metadata) the value to display

        """

        # By default the key is a nice user-readable string
        label = unicode(key)

        # Convert value to a nice string according to the metadata type
        try:
            if key == model.MD_ACQ_DATE:
                # convert to a date using the user's preferences
                nice_str = time.strftime(u"%c", time.localtime(value))
            else:
                # Still try to beautify a bit if it's a number
                if (
                    isinstance(value, (int, long, float)) or
                    (
                        isinstance(value, collections.Iterable) and
                        len(value) > 0 and
                        isinstance(value[0], (int, long, float))
                    )
                ):
                    nice_str = readable_str(value, sig=3)
                else:
                    nice_str = unicode(value)
        except Exception:
            logging.exception("Trying to convert metadata %s", key)
            nice_str = "N/A"

        self.panel.add_readonly_field(label, nice_str)

    def add_bc_control(self, detector):
        """ Add Hw brightness/contrast control """

        self.panel.add_divider()

        # Create extra gird bag sizer
        gb_sizer = wx.GridBagSizer()
        gb_sizer.SetEmptyCellSize((0, 0))

        # Create the widgets

        btn_autoadjust = ImageTextToggleButton(self.panel, height=24, label="Auto adjust",
                                               icon=img.getBitmap("icon/ico_contrast.png"))
        btn_autoadjust.SetToolTip("Adjust detector brightness/contrast")

        gb_sizer.Add(btn_autoadjust, (0, 0), (2, 1), border=10,
                     flag=wx.ALIGN_CENTRE_VERTICAL | wx.RIGHT)

        sld_conf = {
            "accuracy": 2,
            "event": wx.EVT_SCROLL_CHANGED,
            "control_type": odemis.gui.CONTROL_SLIDER,
            "type": "slider",
        }

        num_rows = 0

        if model.hasVA(detector, "brightness"):
            brightness_entry = self.add_setting_entry("brightness", detector.brightness, detector,
                                                      sld_conf)
            # TODO: 'Ugly' detaching somewhat nullifies the cleanliness created by using
            # 'add_setting_entry'. 'add_setting_entry' Needs some more refactoring anyway.
            self.panel.gb_sizer.Detach(brightness_entry.value_ctrl)
            self.panel.gb_sizer.Detach(brightness_entry.lbl_ctrl)

            gb_sizer.Add(brightness_entry.lbl_ctrl, (num_rows, 1))
            gb_sizer.Add(brightness_entry.value_ctrl, (num_rows, 2), flag=wx.EXPAND)
            num_rows += 1

        if model.hasVA(detector, "contrast"):
            contrast_entry = self.add_setting_entry("contrast", detector.contrast, detector,
                                                    sld_conf)

            self.panel.gb_sizer.Detach(contrast_entry.value_ctrl)
            self.panel.gb_sizer.Detach(contrast_entry.lbl_ctrl)

            gb_sizer.Add(contrast_entry.lbl_ctrl, (num_rows, 1))
            gb_sizer.Add(contrast_entry.value_ctrl, (num_rows, 2), flag=wx.EXPAND)
            num_rows += 1

        if num_rows:
            gb_sizer.AddGrowableCol(2)

        # Add the extra sizer to the main sizer
        self.panel.gb_sizer.Add(gb_sizer, (self.panel.num_rows, 0), span=(1, 2),
                                border=5, flag=wx.ALL | wx.EXPAND)
        self.panel.num_rows += 1

        # Connect various events to the auto adjust button

        def on_chamber_state(state, btn=btn_autoadjust):
            wx.CallAfter(btn.Enable, state in (CHAMBER_UNKNOWN, CHAMBER_VACUUM))

        # We keep a reference to keep the subscription active.
        self._subscriptions.append(on_chamber_state)
        self.tab_data.main.chamberState.subscribe(on_chamber_state, init=True)

        def adjust_done(_):
            """ Callback that enables and untoggles the 'auto adjust' contrast button """
            btn_autoadjust.SetToggle(False)
            btn_autoadjust.SetLabel("Auto adjust")
            btn_autoadjust.Enable()
            brightness_entry.value_ctrl.Enable()
            contrast_entry.value_ctrl.Enable()

        def auto_adjust(_):
            """ Call the auto contrast method on the detector if it's not already running """
            if not btn_autoadjust.up:
                f = detector.applyAutoContrast()
                btn_autoadjust.SetLabel("Adjusting...")
                btn_autoadjust.Disable()
                brightness_entry.value_ctrl.Disable()
                contrast_entry.value_ctrl.Disable()
                f.add_done_callback(adjust_done)

        btn_autoadjust.Bind(wx.EVT_BUTTON, auto_adjust)

    def on_setting_changed(self, evt):
        logging.debug("Setting has changed")
        evt.Skip()

    def Refresh(self):
        """ TODO: check if this is still necessary after the foldpanel update """
        self.panel.Layout()

        p = self.panel.Parent
        while p:
            if isinstance(p, wx.ScrolledWindow):
                p.FitInside()
                p = None
            else:
                p = p.Parent


class SemSettingsController(SettingsController):
    pass


class OpticalSettingsController(SettingsController):
    pass


class AngularSettingsController(SettingsController):
    pass


class SpectrumSettingsController(SettingsController):
    pass


class FileInfoSettingsController(SettingsController):
    pass


class SettingsBarController(object):
    """ The main controller class for the settings panel in the live view and acquisition frame

    This class can be used to set, get and otherwise manipulate the content of the setting panel.

    """

    def __init__(self, tab_data):
        self._tab_data_model = tab_data
        self.setting_controllers = []

        # TODO: see if we need to listen to main.is_acquiring, and automatically
        # pause + enable. For now, it's done by the acquisition controllers,
        # and it avoids pausing the settings controllers from other tabs.

        # build the default config value based on the global one + the role
        self._hw_settings_config = tab_data.main.hw_settings_config

        # disable settings while there is a preparation process running
        self._tab_data_model.main.is_preparing.subscribe(self.on_preparation)

    @call_in_wx_main
    def on_preparation(self, is_preparing):
        # Make sure nothing can be modified during preparation
        self.enable(not is_preparing)

    def pause(self):
        """ Pause SettingEntry related control updates """
        for setting_conroller in self.setting_controllers:
            setting_conroller.pause()

    def resume(self):
        """ Resume SettingEntry related control updates """
        for setting_conroller in self.setting_controllers:
            setting_conroller.resume()

    @property
    def entries(self):
        """ Return a list of all the setting entries of all the panels """
        entries = []
        for setting_controller in self.setting_controllers:
            ets = setting_controller.entries
            if isinstance(ets, collections.Mapping):
                # To handle StreamController.entries which is a dict
                # TODO: make StreamController.entries a list and drop this
                ets = list(ets.values())
            entries.extend(ets)
        return entries

    def enable(self, enabled):
        for setting_controller in self.setting_controllers:
            setting_controller.enable(enabled)

    def add_hw_component(self, hw_comp, setting_controller, hidden=None):
        """ Add setting entries for the given hardware component

        hidden (None or set of str): name of VAs to not show

        """

        hidden = HIDDEN_VAS | (hidden or set())
        self.setting_controllers.append(setting_controller)

        vas_comp = getVAs(hw_comp)
        vas_config = get_hw_config(hw_comp, self._hw_settings_config)  # OrderedDict or dict

        # Re-order the VAs of the component in the same order as in the config
        vas_names = util.sorted_according_to(list(vas_comp.keys()), list(vas_config.keys()))

        for name in vas_names:
            try:
                if name in hidden:
                    continue
                elif name in vas_config:
                    va_conf = vas_config[name]
                else:
                    logging.debug("No config found for %s: %s", hw_comp.role, name)
                    va_conf = None
                va = vas_comp[name]
                setting_controller.add_setting_entry(name, va, hw_comp, va_conf)
            except TypeError:
                msg = "Error adding %s setting for: %s"
                logging.exception(msg, hw_comp.name, name)

    def add_spec_chronograph(self, setting_cont, ftsize=None):
        """

        :param setting_cont: (SettingsController)
        :param ftsize: (int or None) font size for the value

        """

        # Add a intensity/time graph
        self.spec_graph = hist.Histogram(setting_cont.panel, size=(-1, 40))
        self.spec_graph.SetBackgroundColour("#000000")
        setting_cont.add_widgets(self.spec_graph)
        # the "Mean" value bellow the graph
        lbl_mean = wx.StaticText(setting_cont.panel, label="Mean")
        tooltip_txt = "Average intensity value of the last image"
        lbl_mean.SetToolTip(tooltip_txt)
        self.txt_mean = wx.TextCtrl(setting_cont.panel,
                                    style=wx.BORDER_NONE | wx.TE_READONLY)
        if ftsize is not None:
            f = self.txt_mean.GetFont()
            f.PointSize = ftsize
            self.txt_mean.SetFont(f)
        self.txt_mean.SetForegroundColour(odemis.gui.FG_COLOUR_MAIN)
        self.txt_mean.SetBackgroundColour(odemis.gui.BG_COLOUR_MAIN)
        self.txt_mean.SetToolTip(tooltip_txt)
        setting_cont.add_widgets(lbl_mean, self.txt_mean)


class SecomSettingsController(SettingsBarController):

    def __init__(self, tab_panel, tab_data, highlight_change=False):
        super(SecomSettingsController, self).__init__(tab_data)
        main_data = tab_data.main

        self._sem_panel = SemSettingsController(tab_panel.fp_settings_secom_sem,
                                                "No SEM found",
                                                highlight_change,
                                                tab_data)

        self._optical_panel = OpticalSettingsController(tab_panel.fp_settings_secom_optical,
                                                        "No optical microscope found",
                                                        highlight_change,
                                                        tab_data)

        # Add the components based on what is available
        # TODO: move it to a separate thread to save time at init?
        if main_data.ccd:
            # Hide exposureTime as it's in local settings of the stream
            self.add_hw_component(main_data.ccd, self._optical_panel, hidden={"exposureTime"})

        if hasattr(tab_data, "confocal_set_stream"):
            conf_set_e = StreamController(tab_panel.pnl_opt_streams, tab_data.confocal_set_stream, tab_data)
            conf_set_e.stream_panel.flatten()  # removes the expander header
            # StreamController looks pretty much the same as SettingController
            self.setting_controllers.append(conf_set_e)
        else:
            tab_panel.pnl_opt_streams.Hide()  # Not needed

        # For now, we assume that the pinhole (axis) is global: valid for all
        # the confocal streams and FLIM stream. That's partly because most likely
        # the user wouldn't want to have separate values... and also because
        # anyway we don't currently support local stream axes.
        if main_data.pinhole:
            conf = get_hw_config(main_data.pinhole, self._hw_settings_config)
            for a in ("d",):
                if a not in main_data.pinhole.axes:
                    continue
                self._optical_panel.add_axis(a, main_data.pinhole, conf.get(a))

        if main_data.ebeam:
            self.add_hw_component(main_data.ebeam, self._sem_panel)

            # If can do AutoContrast, display the button
            # TODO: check if detector has a .applyAutoContrast() method, instead
            # of detecting indirectly via the presence of .bpp.
            det = main_data.sed or main_data.bsd
            if det and model.hasVA(det, "bpp"):
                self._sem_panel.add_bc_control(det)


class AnalysisSettingsController(SettingsBarController):
    """ Control the widgets/settings in the right column of the analysis tab """

    def __init__(self, tab_panel, tab_data):
        super(AnalysisSettingsController, self).__init__(tab_data)

        self.tab_panel = tab_panel
        # Gui data model
        self.tab_data = tab_data

        # We add 3 different panels so, they can each be hidden/shown individually
        self._pnl_acqfile = None
        self._pnl_arfile = None
        self._pnl_specfile = None

        self._arfile_ctrl = None
        self._spec_bckfile_ctrl = None
        self._specfile_ctrl = None

        self._create_controls()

        # Subscribe to the VAs that influence how the settings look.
        # All these VAs contain FileInfo object
        tab_data.acq_fileinfo.subscribe(self.on_acqfile_change)

        # The following three can be replaced by callables taking a unicode and
        # returning a unicode (or raising a ValueError exception). They are
        # "filters" on what value can be accepted when changing the calibration
        # files. (Typically, the tab controller will put some of its functions)
        self.setter_ar_file = None
        self.setter_spec_bck_file = None
        self.setter_spec_file = None

    def _create_controls(self):
        """ Create the default controls

        We create a Panel for each group of controls that we need to be able
        to show and hide separately.

        ** AR background and Spectrum efficiency compensation **

        These two controls are linked using VAs in the tab_data model.

        The controls are also linked to the VAs using event handlers, so that
        they can pass on their changing data.
        """

        # Panel containing information about the acquisition file
        self._pnl_acqfile = FileInfoSettingsController(self.tab_panel.fp_fileinfo, "No file loaded")
        wildcards, _ = formats_to_wildcards(odemis.dataio.get_available_formats(),
                                                            include_all=True)
        # Panel with AR background file information
        # It's displayed only if there are AR streams (handled by the tab cont)
        self._pnl_arfile = FileInfoSettingsController(self.tab_panel.fp_fileinfo, "")
        self._arfile_ctrl = self._pnl_arfile.add_file_button(
            "AR background",
            tooltip="Angle-resolved background acquisition file",
            clearlabel="None", wildcard=wildcards).value_ctrl
        self._pnl_arfile.hide_panel()
        self._arfile_ctrl.Bind(EVT_FILE_SELECT, self._on_ar_file_select)
        self.tab_data.ar_cal.subscribe(self._on_ar_cal, init=True)

        # Panel with spectrum background + efficiency compensation file information
        # They are displayed only if there are Spectrum streams
        self._pnl_specfile = FileInfoSettingsController(self.tab_panel.fp_fileinfo, "")
        self._spec_bckfile_ctrl = self._pnl_specfile.add_file_button(
            "Spec. background",
            tooltip="Spectrum background correction file",
            clearlabel="None", wildcard=wildcards).value_ctrl
        self._spec_bckfile_ctrl.Bind(EVT_FILE_SELECT, self._on_spec_bck_file_select)
        self.tab_data.spec_bck_cal.subscribe(self._on_spec_bck_cal, init=True)

        self._specfile_ctrl = self._pnl_specfile.add_file_button(
            "Spec. correction",
            tooltip="Spectrum efficiency correction file",
            clearlabel="None", wildcard=wildcards).value_ctrl
        self._pnl_specfile.hide_panel()
        self._specfile_ctrl.Bind(EVT_FILE_SELECT, self._on_spec_file_select)
        self.tab_data.spec_cal.subscribe(self._on_spec_cal, init=True)

        self.tab_panel.fp_fileinfo.expand()

    def on_acqfile_change(self, file_info):
        """ Display the name and location of the file described by file_info

        The controls in the acquisition file panel can be destroyed and
        re-created each time, because it's one-way traffic between the VA and
        the controls.

        """

        # Remove the old controls
        self._pnl_acqfile.panel.clear_all()

        if file_info:
            lc, vc = self._pnl_acqfile.panel.add_readonly_field("File", file_info.file_basename)
            # Make sure the end is visible
            vc.SetInsertionPointEnd()

            lc, vc = self._pnl_acqfile.panel.add_readonly_field("Path", file_info.file_path)
            vc.SetInsertionPointEnd()

            # Add any meta data as labels
            for key, value in file_info.metadata.items():
                self._pnl_acqfile.add_metadata(key, value)

            # Change default dir for the calibration files
            for file_ctrl in (self._arfile_ctrl, self._spec_bckfile_ctrl, self._specfile_ctrl):
                file_ctrl.default_dir = file_info.file_path

        self._pnl_acqfile.Refresh()

    # TODO: refactor into widgets.FileConnector
    def _on_ar_file_select(self, evt):
        """ Pass the selected AR background file on to the VA """
        logging.debug("AR background selected by user")
        fn = evt.selected_file or u""  # selected_file is None if no file
        if self.setter_ar_file:
            try:
                fn = self.setter_ar_file(fn)
            except ValueError:
                logging.debug(u"Setter refused the file '%s'", fn)
                # Put back old file name
                self._arfile_ctrl.SetValue(self.tab_data.ar_cal.value)
                return
            except Exception:
                self._arfile_ctrl.SetValue(self.tab_data.ar_cal.value)
                raise

        self.tab_data.ar_cal.value = fn

    def _on_spec_bck_file_select(self, evt):
        """ Pass the selected spec background file on to the VA """
        logging.debug("Spectrum background file selected by user")
        fn = evt.selected_file or u""
        if self.setter_spec_bck_file:
            try:
                fn = self.setter_spec_bck_file(fn)
            except ValueError:
                logging.debug(u"Setter refused the file '%s'", fn)
                # Put back old file name
                self._spec_bckfile_ctrl.SetValue(self.tab_data.spec_bck_cal.value)
                return
            except Exception:
                self._spec_bckfile_ctrl.SetValue(self.tab_data.spec_bck_cal.value)
                raise

        self.tab_data.spec_bck_cal.value = fn

    def _on_spec_file_select(self, evt):
        """ Pass the selected efficiency compensation file on to the VA """
        logging.debug("Efficiency compensation file selected by user")
        fn = evt.selected_file or u""
        if self.setter_spec_file:
            try:
                fn = self.setter_spec_file(fn)
            except ValueError:
                logging.debug(u"Setter refused the file '%s'", fn)
                # Put back old file name
                self._specfile_ctrl.SetValue(self.tab_data.spec_cal.value)
                return
            except Exception:
                self._specfile_ctrl.SetValue(self.tab_data.spec_cal.value)
                raise

        self.tab_data.spec_cal.value = fn

    def _on_ar_cal(self, val):
        self._arfile_ctrl.SetValue(val)

    def _on_spec_bck_cal(self, val):
        self._spec_bckfile_ctrl.SetValue(val)

    def _on_spec_cal(self, val):
        self._specfile_ctrl.SetValue(val)

    def show_calibration_panel(self, ar=None, spec=None):
        """ Show/hide the the ar/spec panels

        ar (boolean or None): show, hide or don't change AR calib panel
        spec (boolean or None): show, hide or don't change spec calib panel
        """

        if ar is not None:
            self._pnl_arfile.show_panel(ar)
        if spec is not None:
            self._pnl_specfile.show_panel(spec)

        self.tab_panel.Layout()


class SparcAlignSettingsController(SettingsBarController):

    def __init__(self, tab_panel, tab_data):
        super(SparcAlignSettingsController, self).__init__(tab_data)
        main_data = tab_data.main
        self._ar_setting_cont = AngularSettingsController(tab_panel.fp_ma_settings_ar,
                                                          "No angle-resolved camera found")
        self._spect_setting_cont = SpectrumSettingsController(tab_panel.fp_ma_settings_spectrum,
                                                              "No spectrometer found")

        if main_data.ccd:
            self.add_hw_component(main_data.ccd, self._ar_setting_cont)

        if main_data.spectrometer:
            self.add_hw_component(main_data.spectrometer, self._spect_setting_cont)
            # increase a bit the font size for easy reading from far
            self.add_spec_chronograph(self._spect_setting_cont, 12)

        if main_data.spectrograph:
            comp = main_data.spectrograph
            conf = get_hw_config(comp, self._hw_settings_config)
            for a in ("wavelength", "grating", "slit-in"):
                if a not in comp.axes:
                    logging.debug("Skipping non existent axis %s on component %s",
                                  a, comp.name)
                    continue
                self._spect_setting_cont.add_axis(a, comp, conf.get(a))


<<<<<<< HEAD
# constants defining the displayed status in the GUI
SAVE = "Save"
LOAD = "Load"
ERROR = "Error"
STATUS = "Status"


class CenterAlignSettingsController(SettingsBarController):
    """
    Controller, which creates the centering panel in the alignment tab and provides the user with the option to
    select among different configurations regarding the mirror position. For example, the user can select the
    configuration with the flipped mirror which is under the sample and placed upside-down.
    """
    def __init__(self, tab_panel, tab_data):
        super(CenterAlignSettingsController, self).__init__(tab_data)
        self.panel = tab_panel
        mirror_lens = tab_data.main.lens

        self.panel_center = SettingsPanel(self.panel.pnl_centering)
        self.panel_center.SetBackgroundColour(odemis.gui.BG_COLOUR_PANEL)
        self.panel.pnl_centering.GetSizer().Add(self.panel_center, 1, border=5,
                                             flag=wx.BOTTOM | wx.EXPAND | wx.ALIGN_CENTER_VERTICAL)

        entry_mirrorPosition = create_setting_entry(self.panel_center, "Mirror type",
                                                    mirror_lens.configuration,
                                                    mirror_lens,
                                                    conf={"control_type": odemis.gui.CONTROL_COMBO,
                                                          "label": "Mirror type",
                                                          "tooltip": "Change the type of the mirror"})

        entry_mirrorPosition.value_ctrl.SetBackgroundColour(odemis.gui.BG_COLOUR_PANEL)

        # remove border
        self.panel_center.GetSizer().GetItem(0).SetBorder(0)
        self.panel_center.Layout()


=======
>>>>>>> ba658b59
class StreakCamAlignSettingsController(SettingsBarController):
    """
    Controller, which creates the streak panel in the alignment tab and
    provides the necessary settings to align and calibrate a streak camera.
    """
    def __init__(self, tab_panel, tab_data):
        super(StreakCamAlignSettingsController, self).__init__(tab_data)
        self.panel = tab_panel
        main_data = tab_data.main
        self.streak_ccd = main_data.streak_ccd
        self.streak_delay = main_data.streak_delay
        self.streak_unit = main_data.streak_unit
        self.streak_lens = main_data.streak_lens

        self._calib_path = get_picture_folder()  # path to the trigger delay calibration folder

        self.panel_streak = SettingsPanel(self.panel.pnl_streak)
        self.panel_streak.SetBackgroundColour(odemis.gui.BG_COLOUR_PANEL)
        self.panel.pnl_streak.GetSizer().Add(self.panel_streak, 1, border=5,
                                             flag=wx.BOTTOM | wx.EXPAND | wx.ALIGN_CENTER_VERTICAL)

        entry_timeRange = create_setting_entry(self.panel_streak, "Time range",
                                               self.streak_unit.timeRange,
                                               self.streak_unit,
                                               conf={"control_type": odemis.gui.CONTROL_COMBO,
                                                     "label": "Time range",
                                                     "tooltip": "Time needed by the streak unit for one sweep "
                                                                "from top to bottom of the readout camera chip."}
                                               )
        entry_timeRange.value_ctrl.SetBackgroundColour(odemis.gui.BG_COLOUR_PANEL)
        self.ctrl_timeRange = entry_timeRange.value_ctrl

        entry_triggerDelay = create_setting_entry(self.panel_streak, "Trigger delay",
                                                  self.streak_delay.triggerDelay,
                                                  self.streak_delay,
                                                  conf={"control_type": odemis.gui.CONTROL_FLT,
                                                        "label": "Trigger delay",
                                                        "tooltip": "Change the trigger delay value to "
                                                                   "center the image."},
                                                  change_callback=self._onUpdateTriggerDelayMD)

        entry_triggerDelay.value_ctrl.SetBackgroundColour(odemis.gui.BG_COLOUR_PANEL)
        self.ctrl_triggerDelay = entry_triggerDelay.value_ctrl

        entry_magnification = create_setting_entry(self.panel_streak, "Magnification",
                                                   self.streak_lens.magnification,
                                                   self.streak_lens,
                                                   conf={"control_type": odemis.gui.CONTROL_COMBO,
                                                         "label": "Magnification",
                                                         "tooltip": "Change the magnification of the input"
                                                                    "optics for the streak camera system. \n"
                                                                    "Values < 1: De-magnifying \n"
                                                                    "Values > 1: Magnifying"})

        entry_magnification.value_ctrl.SetBackgroundColour(odemis.gui.BG_COLOUR_PANEL)
        self.combo_magnification = entry_magnification.value_ctrl

        # remove border
        self.panel_streak.GetSizer().GetItem(0).SetBorder(0)
        self.panel_streak.Layout()

        self.panel.btn_open_streak_calib_file.Bind(wx.EVT_BUTTON, self._onOpenCalibFile)
        self.panel.btn_save_streak_calib_file.Bind(wx.EVT_BUTTON, self._onSaveCalibFile)

    def _onUpdateTriggerDelayMD(self, evt):
        """
        Callback method for trigger delay ctrl GUI element.
        Overwrites the triggerDelay value in the MD after a new value was requested via the GUI.
        """
        evt.Skip()
        cur_timeRange = self.streak_unit.timeRange.value
        requested_triggerDelay = self.ctrl_triggerDelay.GetValue()
        # get a copy of  MD
        trigger2delay_MD = self.streak_delay.getMetadata()[model.MD_TIME_RANGE_TO_DELAY]
        trigger2delay_MD[cur_timeRange] = requested_triggerDelay
        self.streak_delay.updateMetadata({model.MD_TIME_RANGE_TO_DELAY: trigger2delay_MD})
        # Note: updateMetadata should here never raise an exception as the UnitFloatCtrl already
        # catches errors regarding type and out-of-range inputs

        # update txt displayed in GUI
        self._onUpdateTriggerDelayGUI("Calibration not saved yet", odemis.gui.FG_COLOUR_WARNING)

    def _onUpdateTriggerDelayGUI(self, text, colour=odemis.gui.FG_COLOUR_EDIT):
        """
        Updates the GUI elements regarding the new trigger delay value.
        :parameter text (str): the text to show
        :parameter colour (wx.Colour): the colour to use
        """
        self.panel.txt_StreakCalibFilename.Value = text
        self.panel.txt_StreakCalibFilename.SetForegroundColour(colour)

    def _onOpenCalibFile(self, event):
        """
        Loads a calibration file (*csv) containing the time range and the corresponding trigger delay
        for streak camera calibration.
        """
        logging.debug("Open trigger delay calibration file for temporal acquisition.")

        dialog = wx.FileDialog(self.panel,
                               message="Choose a calibration file to load",
                               defaultDir=self._calib_path,
                               defaultFile="",
                               style=wx.FD_OPEN,
                               wildcard="csv files (*.csv)|*.csv")

        # Show the dialog and check whether is was accepted or cancelled
        if dialog.ShowModal() != wx.ID_OK:
            return

        # get selected path + filename and update default directory
        self._calib_path = dialog.GetDirectory()
        path = dialog.GetPath()
        filename = dialog.GetFilename()

        # read file
        with open(path, 'rb') as csvfile:
            calibFile = csv.reader(csvfile, delimiter=':')

            try:
                tr2d_dict = calibration.get_time_range_to_trigger_delay(calibFile,
                                                                        self.streak_unit.timeRange.choices,
                                                                        self.streak_delay.triggerDelay.range)
            except ValueError as error:
                self._onUpdateTriggerDelayGUI("Error while loading file!", odemis.gui.FG_COLOUR_HIGHLIGHT)
                logging.error("Failed loading %s: %s", filename, error)
                return

        # update the MD
        self.streak_delay.updateMetadata({model.MD_TIME_RANGE_TO_DELAY: tr2d_dict})

        # update triggerDelay shown in GUI
        cur_timeRange = self.streak_unit.timeRange.value
        # find the corresponding trigger delay
        key = odemis.util.find_closest(cur_timeRange, tr2d_dict.keys())
        # Note: no need to check almost_equal again as we do that already when loading the file
        self.streak_delay.triggerDelay.value = tr2d_dict[key]  # set the new value

        self._onUpdateTriggerDelayGUI(filename)  # update txt displayed in GUI

    def _onSaveCalibFile(self, event):
        """
        Saves a calibration file (*csv) containing the time range and the corresponding trigger delay
        for streak camera calibration.
        """
        logging.debug("Save trigger delay calibration file for temporal acquisition.")

        dialog = wx.FileDialog(self.panel,
                               message="Choose a filename and destination to save the calibration file. "
                                       "It is advisory to include the SEM voltage into the filename.",
                               defaultDir=self._calib_path,
                               defaultFile="",
                               style=wx.FD_SAVE | wx.FD_OVERWRITE_PROMPT,
                               wildcard="csv files (*.csv)|*.csv")

        # Show the dialog and check whether is was accepted or cancelled
        if dialog.ShowModal() != wx.ID_OK:
            return

        # get selected path + filename and update default directory
        self._calib_path = dialog.GetDirectory()
        path = dialog.GetPath()
        filename = dialog.GetFilename()

        # check if filename is provided with the correct extension
        if os.path.splitext(filename)[1] != ".csv":
            filename += ".csv"
            path += ".csv"

        # get a copy of the triggerDelay dict from MD
        triggerDelay_dict = self.streak_delay.getMetadata()[model.MD_TIME_RANGE_TO_DELAY]

        with open(path, 'wb') as csvfile:
            calibFile = csv.writer(csvfile, delimiter=':')
            for key in triggerDelay_dict.keys():
                calibFile.writerow([key, triggerDelay_dict[key]])

        # update txt displayed in GUI
        self._onUpdateTriggerDelayGUI(filename)<|MERGE_RESOLUTION|>--- conflicted
+++ resolved
@@ -726,14 +726,6 @@
                 self._spect_setting_cont.add_axis(a, comp, conf.get(a))
 
 
-<<<<<<< HEAD
-# constants defining the displayed status in the GUI
-SAVE = "Save"
-LOAD = "Load"
-ERROR = "Error"
-STATUS = "Status"
-
-
 class CenterAlignSettingsController(SettingsBarController):
     """
     Controller, which creates the centering panel in the alignment tab and provides the user with the option to
@@ -764,8 +756,6 @@
         self.panel_center.Layout()
 
 
-=======
->>>>>>> ba658b59
 class StreakCamAlignSettingsController(SettingsBarController):
     """
     Controller, which creates the streak panel in the alignment tab and
