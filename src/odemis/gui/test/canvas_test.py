#-*- coding: utf-8 -*-

"""
@author: Rinze de Laat

Copyright © 2013 Rinze de Laat, Delmic

This file is part of Odemis.

Odemis is free software: you can redistribute it and/or modify it under the terms
of the GNU General Public License version 2 as published by the Free Software
Foundation.

Odemis is distributed in the hope that it will be useful, but WITHOUT ANY WARRANTY;
without even the implied warranty of MERCHANTABILITY or FITNESS FOR A PARTICULAR
PURPOSE. See the GNU General Public License for more details.

You should have received a copy of the GNU General Public License along with
Odemis. If not, see http://www.gnu.org/licenses/.

"""

#===============================================================================
# Test module for Odemis' gui.comp.buttons module
#===============================================================================

import unittest
<<<<<<< HEAD
import os
import wx
import logging
import math

import odemis.gui.test.test_gui
import odemis.gui.comp.canvas as canvas
from odemis.gui.xmlh import odemis_get_test_resources

if os.getcwd().endswith('test'):
    os.chdir('../..')
    print "Working directory changed to", os.getcwd()

=======
>>>>>>> 6e3e6bc8
import odemis.gui.comp.canvas as canvas
import odemis.gui.comp.overlay as overlay

logging.getLogger().setLevel(logging.DEBUG)


SLEEP_TIME = 200 # Sleep timer in milliseconds
MANUAL = True # If set to True, the window will be kept open after testing
INSPECT = False

PLOTS = [
    ([0, 1, 2, 3, 4, 5], [2, 3, 7, 4, 8]),
    ([0, 1, 2, 3, 4, 5, 6, 7, 8, 9, 10, 11, 12, 13, 14, 15, 16, 17, 18, 19, 20, 21, 22, 23, 24, 25, 26, 27, 28, 29, 30, 31, 32, 33, 34, 35, 36, 37, 38, 39, 40, 41, 42, 43, 44, 45, 46, 47, 48, 49, 50, 51, 52, 53, 54, 55, 56, 57, 58, 59, 60, 61, 62, 63, 64, 65, 66, 67, 68, 69, 70, 71, 72, 73, 74, 75, 76, 77, 78, 79, 80, 81, 82, 83, 84, 85, 86, 87, 88, 89, 90, 91, 92, 93, 94, 95, 96, 97, 98, 99, 100, 101, 102, 103, 104, 105, 106, 107, 108, 109, 110, 111, 112, 113, 114, 115, 116, 117, 118, 119, 120, 121, 122, 123, 124, 125, 126, 127], [15, 29, 29, 34, 42, 48, 62, 64, 71, 88, 94, 95, 104, 117, 124, 126, 140, 144, 155, 158, 158, 172, 186, 205, 214, 226, 234, 244, 248, 265, 280, 299, 312, 314, 317, 321, 333, 335, 337, 343, 346, 346, 352, 370, 379, 384, 392, 411, 413, 431, 438, 453, 470, 477, 487, 495, 509, 512, 519, 527, 535, 544, 550, 555, 561, 574, 579, 582, 601, 605, 616, 619, 620, 633, 642, 658, 668, 687, 702, 716, 732, 745, 763, 779, 780, 780, 793, 803, 815, 815, 832, 851, 851, 866, 873, 890, 896, 906, 918, 919, 921, 922, 933, 934, 949, 949, 952, 963, 974, 974, 989, 989, 1002, 1012, 1031, 1046, 1053, 1062, 1066, 1074, 1085, 1092, 1097, 1097, 1098, 1103, 1105, 1116]),
]

SCALES = [0.5, 1.0, 2.0, 4.0, 8.0, 16.0, 32.0, 64.0, 128.0, 256.0]

VIEW_SIZE = (400, 400)

# View coordinates, with a top-left 0,0 origin
VIEW_COORDS = [
                (0, 0),
                (0, 349),
                (123, 0),
                (321, 322),
              ]

# Margin around the view
MARGINS = [(0, 0), (512, 512)]

# Buffer coordinates, with a top-left 0,0 origin
BUFF_COORDS = [
                (0, 0),
                (0, 349),
                (512 + 200, 512 + 200),
                (133, 0),
                (399, 399),
              ]

# The center of the buffer, in world coordinates
BUFFER_CENTER = [(0.0, 0.0)]

def gen_test_data():
    """ Help function to generate test data """
    from random import randrange

    sizes = (128, 256, 512, 1024, 2048)

    for _ in range(1):

        x_axis = []
        y_axis = []
        start = 0

        for s in sizes:
            for j in xrange(s):
                start += randrange(20)
                x_axis.append(j)
                y_axis.append(start)
            print "(%s, %s)," % (x_axis, y_axis)
        print ""

    import sys
    sys.exit()

class TestApp(wx.App):
    def __init__(self):
        odemis.gui.test.test_gui.get_resources = odemis_get_test_resources
        self.test_frame = None
        # gen_test_data()
        wx.App.__init__(self, redirect=False)

    def OnInit(self):
        self.test_frame = odemis.gui.test.test_gui.xrccanvas_frame(None)
        self.test_frame.SetSize((400, 400))
        self.test_frame.Center()
        self.test_frame.Layout()
        self.test_frame.Show()

        return True

def loop():
    app = wx.GetApp()
    if app is None:
        return

    while True:
        wx.CallAfter(app.ExitMainLoop)
        app.MainLoop()
        if not app.Pending():
            break

class CanvasTestCase(unittest.TestCase):

    @classmethod
    def setUpClass(cls):
        cls.app = TestApp()
        cls.panel = cls.app.test_frame.canvas_panel
        cls.sizer = cls.panel.GetSizer()
        # NOTE!: Call Layout on the panel here, because otherwise the
        # controls layed out using XRC will not have the right sizes!
        loop()

    @classmethod
    def tearDownClass(cls):
        if not MANUAL:
            wx.CallAfter(cls.app.Exit)
        else:
            if INSPECT:
                from wx.lib import inspection
                inspection.InspectionTool().Show()
            cls.app.MainLoop()

    @classmethod
    def add_control(cls, ctrl, flags):
        cls.sizer.Add(ctrl, flag=flags|wx.ALL, border=5, proportion=1)
        return ctrl

    def test_plot_canvas(self):


        # Create and add a test plot canvas
        cnvs = canvas.PlotCanvas(self.panel)
        cnvs.SetBackgroundColour(wx.BLACK)
        cnvs.SetForegroundColour("#DDDDDD")
        cnvs.set_closed(canvas.CLOSE_STRAIGHT)
        self.add_control(cnvs, wx.EXPAND)

        loop()
        wx.MilliSleep(SLEEP_TIME)

        data = [
            (0.5, 0.5),
            (0.5, 4.5),
            (4.5, 4.5),
            (4.5, 0.5),
        ]

        loop()
        cnvs.set_2d_data(data)

        loop()
        wx.MilliSleep(SLEEP_TIME)

        cnvs.set_dimensions(0, 5, 0, 5)

        loop()
        wx.MilliSleep(SLEEP_TIME)

        cnvs.set_closed(canvas.CLOSE_BOTTOM)
        cnvs.reset_dimensions()

        loop()
        wx.MilliSleep(SLEEP_TIME)


        for plot in PLOTS:
            cnvs.set_1d_data(plot[0], plot[1])

            loop()
            wx.MilliSleep(SLEEP_TIME)


        ol = overlay.FocusLineOverlay(cnvs, "FocusLineOverlay")
        cnvs.add_ovelay(ol)

        # wx.MilliSleep(SLEEP_TIME)

        # data = [
        #     (0.1, 0.1),
        #     (0.1, 3.9),
        #     (3.9, 3.9),
        #     (3.9, 0.1),
        # ]

        # cnvs.set_2d_data(data)

        # loop()
        # cnvs.Update()

        # wx.MilliSleep(SLEEP_TIME)


    def test_buffer_to_world(self):

        for m in MARGINS:
            offset = tuple((x / 2) + y for x, y in zip(VIEW_SIZE, m))
            for bp in BUFF_COORDS:
                for s in SCALES:
                    for c in BUFFER_CENTER:
                        wp = canvas.buffer_to_world_pos(bp, c, s, offset)
                        nbp = canvas.world_to_buffer_pos(wp, c, s, offset)

                        err = ("{} -> {} -> {} "
<<<<<<< HEAD
                               "scale: {}, delta: {},  center: {}, offset: {}")
                        err = err.format(bp, wp, nbp, s, delta, c, offset)
=======
                               "scale: {}, center: {}, offset: {}")
                        err = err.format(bp, wp, nbp, s, c, offset)
                        print err
>>>>>>> 6e3e6bc8

                        self.assertAlmostEqual(bp[0], nbp[0], msg=err)
                        self.assertAlmostEqual(bp[1], nbp[1], msg=err)

if __name__ == "__main__":
    unittest.main()<|MERGE_RESOLUTION|>--- conflicted
+++ resolved
@@ -25,31 +25,9 @@
 #===============================================================================
 
 import unittest
-<<<<<<< HEAD
-import os
-import wx
-import logging
-import math
-
-import odemis.gui.test.test_gui
 import odemis.gui.comp.canvas as canvas
-from odemis.gui.xmlh import odemis_get_test_resources
-
-if os.getcwd().endswith('test'):
-    os.chdir('../..')
-    print "Working directory changed to", os.getcwd()
-
-=======
->>>>>>> 6e3e6bc8
 import odemis.gui.comp.canvas as canvas
 import odemis.gui.comp.overlay as overlay
-
-logging.getLogger().setLevel(logging.DEBUG)
-
-
-SLEEP_TIME = 200 # Sleep timer in milliseconds
-MANUAL = True # If set to True, the window will be kept open after testing
-INSPECT = False
 
 PLOTS = [
     ([0, 1, 2, 3, 4, 5], [2, 3, 7, 4, 8]),
@@ -235,14 +213,9 @@
                         nbp = canvas.world_to_buffer_pos(wp, c, s, offset)
 
                         err = ("{} -> {} -> {} "
-<<<<<<< HEAD
-                               "scale: {}, delta: {},  center: {}, offset: {}")
-                        err = err.format(bp, wp, nbp, s, delta, c, offset)
-=======
                                "scale: {}, center: {}, offset: {}")
                         err = err.format(bp, wp, nbp, s, c, offset)
                         print err
->>>>>>> 6e3e6bc8
 
                         self.assertAlmostEqual(bp[0], nbp[0], msg=err)
                         self.assertAlmostEqual(bp[1], nbp[1], msg=err)
