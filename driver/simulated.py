--- conflicted
+++ resolved
@@ -14,7 +14,7 @@
 
 You should have received a copy of the GNU General Public License along with Delmic Acquisition Software. If not, see http://www.gnu.org/licenses/.
 '''
-from model import roattribute, isasync
+from model import isasync
 import logging
 import model
 import time
@@ -90,22 +90,7 @@
         self.position._value = self._position
         self.position.notify(self.position.value)
         
-<<<<<<< HEAD
-    # not async as it's a very simple future
-=======
-    # TODO that's obviously not static!!!
-    @roattribute
-    def position(self):
-        # TODO should depend on the time and the current queue of moves
-        return self._position
-        
-    def getMetadata(self):
-        metadata = {}
-        metadata[model.MD_POS] = tuple([self._position[a] for a in self.axes])
-        return metadata
-    
     @isasync
->>>>>>> ee7d77eb
     def moveRel(self, pos):
         time_start = time.time()
         maxtime = 0
