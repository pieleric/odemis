--- conflicted
+++ resolved
@@ -551,11 +551,7 @@
         else:
             self.selected_wl = None
 
-<<<<<<< HEAD
-    def update_data(self, peak_data, spectrum_range, unit, type):
-=======
-    def update_data(self, peak_data, peak_offset, spectrum_range, unit):
->>>>>>> b24c997e
+    def update_data(self, peak_data, peak_offset, spectrum_range, unit, type):
         """
         peak_data (list of tuple of 3 floats): series of (pos, width, amplitude)
         peak_offset (float): initial offset
@@ -585,12 +581,7 @@
                 self.peak_labels.append(units.readable_str(pos, self.unit, 3))
                 self.width_labels.append(units.readable_str(width, self.unit, 3))
                 self.amplitude_labels.append(units.readable_str(amplitude, None, 3))
-
-<<<<<<< HEAD
-            self._curves[None] = peak.Curve(rng, peaks, type=self.type)
-=======
-            self._curves[None] = peak.Curve(rng, peaks, self.peak_offset)
->>>>>>> b24c997e
+            self._curves[None] = peak.Curve(rng, peaks, self.peak_offset, type=self.type)
         curve = self._curves[None]
 
         step = max(1, len(rng) // self.length)
@@ -652,11 +643,7 @@
             peak_margin = (rng_last - rng_first) / (5 * len(peaks))
             if abs(peak_pos - self.selected_wl) <= peak_margin:
                 if peak_i not in self._curves:
-<<<<<<< HEAD
-                    self._curves[peak_i] = peak.Curve(rng, self.single_peaks[peak_i], type=self.type)
-=======
-                    self._curves[peak_i] = peak.Curve(rng, [peaks[peak_i]], self.peak_offset)
->>>>>>> b24c997e
+                    self._curves[peak_i] = peak.Curve(rng, [peaks[peak_i]], self.peak_offset, type=self.type)
                 single_curve = self._curves[peak_i]
                 ctx.set_source_rgba(*self.colour)
                 x_canvas = 1
