--- conflicted
+++ resolved
@@ -2511,11 +2511,7 @@
                       <object class="sizeritem">
                         <object class="wxBoxSizer">
                           <object class="sizeritem">
-<<<<<<< HEAD
-                            <object class="wxStaticText" name="lbl_secom_view_all">
-=======
                             <object class="wxStaticText" name="lbl_sparc_view_all">
->>>>>>> 97d3abe4
                               <label>view</label>
                               <fg>#BFBFBF</fg>
                               <XRCED>
@@ -2531,11 +2527,7 @@
                         <border>18</border>
                       </object>
                       <object class="sizeritem">
-<<<<<<< HEAD
-                        <object class="ViewButton" name="btn_secom_view_all">
-=======
                         <object class="ViewButton" name="btn_sparc_view_all">
->>>>>>> 97d3abe4
                           <bitmap>img/preview_block.png</bitmap>
                           <hover>img/preview_block_a.png</hover>
                           <selected>img/preview_block_a.png</selected>
@@ -2549,11 +2541,7 @@
                       <object class="sizeritem">
                         <object class="wxBoxSizer">
                           <object class="sizeritem">
-<<<<<<< HEAD
-                            <object class="wxStaticText" name="lbl_secom_view_tl">
-=======
                             <object class="wxStaticText" name="lbl_sparc_view_tl">
->>>>>>> 97d3abe4
                               <label>view</label>
                               <fg>#BFBFBF</fg>
                               <XRCED>
@@ -2569,11 +2557,7 @@
                         <border>18</border>
                       </object>
                       <object class="sizeritem">
-<<<<<<< HEAD
-                        <object class="ViewButton" name="btn_secom_view_tl">
-=======
                         <object class="ViewButton" name="btn_sparc_view_tl">
->>>>>>> 97d3abe4
                           <bitmap>img/preview_block.png</bitmap>
                           <hover>img/preview_block_a.png</hover>
                           <selected>img/preview_block_a.png</selected>
@@ -2587,11 +2571,7 @@
                       <object class="sizeritem">
                         <object class="wxBoxSizer">
                           <object class="sizeritem">
-<<<<<<< HEAD
-                            <object class="wxStaticText" name="lbl_secom_view_tr">
-=======
                             <object class="wxStaticText" name="lbl_sparc_view_tr">
->>>>>>> 97d3abe4
                               <label>view</label>
                               <fg>#BFBFBF</fg>
                               <XRCED>
@@ -2607,11 +2587,7 @@
                         <border>18</border>
                       </object>
                       <object class="sizeritem">
-<<<<<<< HEAD
-                        <object class="ViewButton" name="btn_secom_view_tr">
-=======
                         <object class="ViewButton" name="btn_sparc_view_tr">
->>>>>>> 97d3abe4
                           <bitmap>img/preview_block.png</bitmap>
                           <hover>img/preview_block_a.png</hover>
                           <selected>img/preview_block_a.png</selected>
@@ -2625,11 +2601,7 @@
                       <object class="sizeritem">
                         <object class="wxBoxSizer">
                           <object class="sizeritem">
-<<<<<<< HEAD
-                            <object class="wxStaticText" name="lbl_secom_view_bl">
-=======
                             <object class="wxStaticText" name="lbl_sparc_view_bl">
->>>>>>> 97d3abe4
                               <label>view</label>
                               <fg>#BFBFBF</fg>
                               <XRCED>
@@ -2645,11 +2617,7 @@
                         <border>18</border>
                       </object>
                       <object class="sizeritem">
-<<<<<<< HEAD
-                        <object class="ViewButton" name="btn_secom_view_bl">
-=======
                         <object class="ViewButton" name="btn_sparc_view_bl">
->>>>>>> 97d3abe4
                           <bitmap>img/preview_block.png</bitmap>
                           <hover>img/preview_block_a.png</hover>
                           <selected>img/preview_block_a.png</selected>
@@ -2663,11 +2631,7 @@
                       <object class="sizeritem">
                         <object class="wxBoxSizer">
                           <object class="sizeritem">
-<<<<<<< HEAD
-                            <object class="wxStaticText" name="lbl_secom_view_br">
-=======
                             <object class="wxStaticText" name="lbl_sparc_view_br">
->>>>>>> 97d3abe4
                               <label>view</label>
                               <fg>#BFBFBF</fg>
                               <XRCED>
@@ -2683,11 +2647,7 @@
                         <border>18</border>
                       </object>
                       <object class="sizeritem">
-<<<<<<< HEAD
-                        <object class="ViewButton" name="btn_secom_view_br">
-=======
                         <object class="ViewButton" name="btn_sparc_view_br">
->>>>>>> 97d3abe4
                           <bitmap>img/preview_block.png</bitmap>
                           <hover>img/preview_block_a.png</hover>
                           <selected>img/preview_block_a.png</selected>
@@ -2710,21 +2670,12 @@
               <flag>wxEXPAND</flag>
             </object>
             <object class="sizeritem">
-<<<<<<< HEAD
-              <object class="ViewportGrid">
-=======
               <object class="ViewportGrid" name="pnl_sparc_grid">
->>>>>>> 97d3abe4
                 <object class="SparcAcquisitionViewport" name="vp_sparc_acq_view">
                   <XRCED>
                     <assign_var>1</assign_var>
                   </XRCED>
                 </object>
-<<<<<<< HEAD
-                <object class="MicroscopeViewport"/>
-                <object class="MicroscopeViewport"/>
-                <object class="MicroscopeViewport"/>
-=======
                 <object class="MicroscopeViewport" name="vp_sparc_tr">
                   <XRCED>
                     <assign_var>1</assign_var>
@@ -2744,7 +2695,6 @@
                 <XRCED>
                   <assign_var>1</assign_var>
                 </XRCED>
->>>>>>> 97d3abe4
               </object>
               <option>1</option>
               <flag>wxEXPAND</flag>
